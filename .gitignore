--- conflicted
+++ resolved
@@ -46,7 +46,6 @@
 build/
 out/
 
-<<<<<<< HEAD
 # Xcode 관련
 xcuserdata/
 *.xcodeproj/project.xcworkspace/xcuserdata/
@@ -62,7 +61,6 @@
 timeline.xctimeline
 playground.xcworkspace
 .build/
-=======
+
 # 임시 스크립트
-scripts/
->>>>>>> 4e896234
+scripts/