--- conflicted
+++ resolved
@@ -645,13 +645,8 @@
         logger.info(f"오디오 데이터 수신: {connection_id}, 크기: {len(binary_data)} bytes, 현재 버퍼 크기: {len(session['buffer'])} bytes")
         
         # 버퍼 크기 확인 및 처리
-<<<<<<< HEAD
         # 30초 분량의 오디오 데이터 (16kHz, 16-bit, mono = 2바이트 * 16000 * 30 = 960,000바이트)
         buffer_threshold = min(settings.DEFAULT_BUFFER_SIZE, settings.MAX_AUDIO_BUFFER_MB * 1024 * 1024)
-=======
-        # 5초 분량의 오디오 데이터 (16kHz, 16-bit, mono = 2바이트 * 16000 * 5 = 160,000바이트)
-        buffer_threshold = min(160000, settings.MAX_AUDIO_BUFFER_MB * 1024 * 1024)
->>>>>>> 511f23e8
         
         if len(session["buffer"]) >= buffer_threshold and not session["is_processing"]:
             # 병렬로 처리
