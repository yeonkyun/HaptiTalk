const jwt = require('jsonwebtoken');
const { formatErrorResponse } = require('../utils/responseFormatter');
const logger = require('../utils/logger');

/**
 * JWT 토큰 기반 인증 미들웨어
 */
const authenticate = (req, res, next) => {
    try {
        const authHeader = req.headers.authorization;

        if (!authHeader || !authHeader.startsWith('Bearer ')) {
            return formatErrorResponse(res, 401, '인증 토큰이 필요합니다');
        }

        const token = authHeader.split(' ')[1];
        const decoded = jwt.verify(token, process.env.JWT_ACCESS_SECRET);

        req.user = {
<<<<<<< HEAD
            id: decoded.sub,
=======
            id: decoded.sub || decoded.userId,
>>>>>>> dc6f9aa6
            email: decoded.email
        };

        next();
    } catch (error) {
        logger.error(`Authentication error: ${error.message}`);

        if (error.name === 'TokenExpiredError') {
            return formatErrorResponse(res, 401, '인증 토큰이 만료되었습니다');
        }

        if (error.name === 'JsonWebTokenError') {
            return formatErrorResponse(res, 401, '유효하지 않은 인증 토큰입니다');
        }

        return formatErrorResponse(res, 500, '인증 처리 중 오류가 발생했습니다');
    }
};

module.exports = {
    authenticate
};<|MERGE_RESOLUTION|>--- conflicted
+++ resolved
@@ -17,11 +17,7 @@
         const decoded = jwt.verify(token, process.env.JWT_ACCESS_SECRET);
 
         req.user = {
-<<<<<<< HEAD
-            id: decoded.sub,
-=======
             id: decoded.sub || decoded.userId,
->>>>>>> dc6f9aa6
             email: decoded.email
         };
 
